import argparse
import sys
import json
import curses
from collections import defaultdict
import errno
import threading
import time

import zmq

from circus.consumer import CircusConsumer
from circus import __version__
from circus.util import DEFAULT_ENDPOINT_STATS


class StatsClient(CircusConsumer):
<<<<<<< HEAD
    def __init__(self, endpoint=None, ssh_server=None, context=None):
        CircusConsumer.__init__(self, ['stat.'], context, endpoint, ssh_server)
=======
    def __init__(self, endpoint=DEFAULT_ENDPOINT_STATS, context=None):
        CircusConsumer.__init__(self, ['stat.'], context, endpoint)
>>>>>>> 4b82c464

    def iter_messages(self):
        """ Yields tuples of (watcher, subtopic, stat)"""
        recv = self.pubsub_socket.recv_multipart

        with self:
            while True:
                try:
                    events = dict(self.poller.poll(self.timeout * 1000))
                except zmq.ZMQError as e:
                    if e.errno == errno.EINTR:
                        continue

                if len(events) == 0:
                    print 'nothing'
                    continue

                try:
                    topic, stat = recv()
                except zmq.core.error.ZMQError, e:
                    if e.errno != errno.EINTR:
                        raise
                    else:
                        sys.exc_clear()
                        continue

                topic = topic.split('.')
                if len(topic) == 3:
                    __, watcher, subtopic = topic
                    yield watcher, subtopic, json.loads(stat)
                elif len(topic) == 2:
                    __, watcher = topic
                    yield watcher, None, json.loads(stat)


def _paint(stdscr, watchers=None, old_h=None, old_w=None):

    def addstr(line, *args):
        if line < current_h:
            stdscr.addstr(line, *args)

    current_h, current_w = stdscr.getmaxyx()

    if watchers is None:
        stdscr.erase()
        addstr(1, 0, '*** Waiting for data ***')
        stdscr.refresh()
        return current_h, current_w

    if current_h != old_h or current_w != old_w:
        # we need a resize
        curses.endwin()
        stdscr.refresh()
        stdscr.erase()
        stdscr.resize(current_h, current_w)

    addstr(0, 0, 'Circus Top')
    addstr(1, 0, '-' * current_w)
    names = watchers.keys()
    names.sort()
    line = 2
    for name in names:
        if name in ('circusd-stats', 'circushttpd'):
            continue

        stdscr.addstr(line, 0, name.replace('-', '.'))
        line += 1

        if name == 'sockets':
            addstr(line, 3, 'ADDRESS')
            addstr(line, 28, 'HITS')

            line += 1

            fds = []

            for __, stats in watchers[name].items():
                if 'addresses' in stats:
                    total = stats['reads']
                    continue

                reads = stats['reads']
                address = stats['address']
                fds.append((reads, address))

            fds.sort()
            fds.reverse()

            for reads, address in fds:
                addstr(line, 2, str(address))
                addstr(line, 29, '%3d' % reads)
                line += 1

            addstr(line, 29, '%3d (sum)' % total)
            line += 2

        else:
            addstr(line, 3, 'PID')
            addstr(line, 28, 'CPU (%)')
            addstr(line, 48, 'MEMORY (%)')
            addstr(line, 68, 'AGE (s)')
            line += 1

            # sorting by CPU
            pids = []
            total = '', 'N/A', 'N/A', None
            for pid, stat in watchers[name].items():
                if stat['cpu'] == 'N/A':
                    cpu = 'N/A'
                else:
                    cpu = "%.2f" % stat['cpu']

                if stat['mem'] == 'N/A':
                    mem = 'N/A'
                else:
                    mem = "%.2f" % stat['mem']

                if stat['age'] == 'N/A':
                    age = 'N/A'
                else:
                    age = "%.2f" % stat['age']

                if pid == 'all' or isinstance(pid, list):
                    total = (cpu + ' (avg)', mem + ' (sum)', age + ' (older)',
                             '', None)
                else:
                    pids.append((cpu, mem, age, str(stat['pid']),
                                 stat['name']))

            pids.sort()
            pids.reverse()
            pids = pids[:10] + [total]

            for cpu, mem, age, pid, name in pids:
                if name is not None:
                    pid = '%s (%s)' % (pid, name)
                addstr(line, 2, pid)
                addstr(line, 29, cpu)
                addstr(line, 49, mem)
                addstr(line, 69, age)
                line += 1
            line += 1

    if line <= current_h and len(watchers) > 0:
        stdscr.addstr(line, 0, '-' * current_w)
    stdscr.refresh()
    return current_h, current_w


class Painter(threading.Thread):
    def __init__(self, screen, watchers, h, w):
        threading.Thread.__init__(self)
        self.daemon = True
        self.screen = screen
        self.watchers = watchers
        self.running = False
        self.h = h
        self.w = w

    def stop(self):
        self.running = False

    def run(self):
        self.running = True
        while self.running:
            self.h, self.w = _paint(self.screen, self.watchers, self.h, self.w)
            time.sleep(1.)


def main():
    desc = 'Runs Circus Top'
    parser = argparse.ArgumentParser(description=desc)

    parser.add_argument('--endpoint',
            help='The circusd-stats ZeroMQ socket to connect to',
            default=DEFAULT_ENDPOINT_STATS)

    parser.add_argument('--version', action='store_true',
                     default=False, help='Displays Circus version and exits.')

    parser.add_argument('--ssh', default=None, help='SSH Server')

    args = parser.parse_args()

    if args.version:
        print(__version__)
        sys.exit(0)

    stdscr = curses.initscr()
    watchers = defaultdict(dict)
    h, w = _paint(stdscr)
    time.sleep(1.)

    painter = Painter(stdscr, watchers, h, w)
    painter.start()

    try:
        client = StatsClient(args.endpoint, args.ssh)
        try:
            for watcher, subtopic, stat in client:
                # building the line
                stat['watcher'] = watcher
                if subtopic is None:
                    subtopic = 'all'

                # adding it to the structure
                watchers[watcher][subtopic] = stat
        except KeyboardInterrupt:
            client.stop()
    finally:
        painter.stop()
        curses.endwin()


if __name__ == '__main__':
    main()<|MERGE_RESOLUTION|>--- conflicted
+++ resolved
@@ -15,13 +15,9 @@
 
 
 class StatsClient(CircusConsumer):
-<<<<<<< HEAD
-    def __init__(self, endpoint=None, ssh_server=None, context=None):
+
+    def __init__(self, endpoint=DEFAULT_ENDPOINT_STATS, ssh_server=None, context=None):
         CircusConsumer.__init__(self, ['stat.'], context, endpoint, ssh_server)
-=======
-    def __init__(self, endpoint=DEFAULT_ENDPOINT_STATS, context=None):
-        CircusConsumer.__init__(self, ['stat.'], context, endpoint)
->>>>>>> 4b82c464
 
     def iter_messages(self):
         """ Yields tuples of (watcher, subtopic, stat)"""
