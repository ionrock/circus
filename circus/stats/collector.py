--- conflicted
+++ resolved
@@ -83,11 +83,7 @@
 
     def __init__(self, streamer, name, callback_time=1., io_loop=None):
         super(SocketStatsCollector, self).__init__(streamer, name,
-<<<<<<< HEAD
                 callback_time, io_loop)
-=======
-                                                   callback_time, io_loop)
->>>>>>> 6e1033b6
         # if gevent is installed, we'll use a greenlet,
         # otherwise we'll use a thread
         try:
@@ -164,10 +160,7 @@
         return hits / self.callback_time
 
     def collect_stats(self):
-<<<<<<< HEAD
         #aggregate = {}
-=======
->>>>>>> 6e1033b6
         # sending hits by fd
         sockets = self.streamer.get_sockets()
 
